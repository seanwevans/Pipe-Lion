import { useCallback, useEffect, useMemo, useRef, useState } from "react";
import "./App.css";
import {
  evaluateFilter,
  parseFilter,
  tokenizeFilter,
  type FilterNode,
  type PacketRecord as FilterPacketRecord,
} from "./filter";
<<<<<<< HEAD
import { loadProcessor } from "./wasm";
=======
import {
  loadProcessor,
  type PacketRecord as ProcessorPacketRecord,
} from "./wasm";
>>>>>>> aa62312c

const BYTE_TO_HEX = (() => {
  const table = new Array<string>(256);
  for (let i = 0; i < 256; i += 1) {
    table[i] = i.toString(16).padStart(2, "0");
  }
  return table;
})();

function formatHex(data: Uint8Array, bytesPerRow = 16, maxRows = 32): string {
  if (data.length === 0) {
    return "No data loaded.";
  }

  const lines: string[] = [];
  const maxBytes = bytesPerRow * maxRows;
  const view = data.subarray(0, Math.min(maxBytes, data.length));
  const hexPadLength = bytesPerRow * 3 - 1;

  for (let offset = 0; offset < view.length; offset += bytesPerRow) {
    const rowLength = Math.min(bytesPerRow, view.length - offset);
    let hexLine = "";
    let asciiLine = "";

    for (let index = 0; index < rowLength; index += 1) {
      const byte = view[offset + index];
      const hex = BYTE_TO_HEX[byte];
      hexLine += index === 0 ? hex : ` ${hex}`;
      asciiLine +=
        byte >= 0x20 && byte <= 0x7e ? String.fromCharCode(byte) : ".";
    }

    lines.push(
      `${offset.toString(16).padStart(8, "0")}  ${hexLine.padEnd(
        hexPadLength,
        " ",
      )}  |${asciiLine}|`,
    );
  }

  if (data.length > maxBytes) {
    lines.push(`… (${data.length - maxBytes} more bytes)`); // ellipsis
  }

  return lines.join("\n");
}

const BYTES_PER_MEGABYTE = 1024 * 1024;
const DEFAULT_MAX_FILE_SIZE_MB = 25;
const MIN_FILE_SIZE_MB = 1;
const MAX_FILE_SIZE_MB = 500;

function clamp(value: number, min: number, max: number) {
  return Math.min(Math.max(value, min), max);
}

<<<<<<< HEAD
function toOptionalString(value: unknown): string | undefined {
  if (value === null || value === undefined) {
    return undefined;
  }
  if (typeof value === "string") {
    return value;
  }
  if (typeof value === "number" || typeof value === "boolean") {
    return String(value);
  }
  return undefined;
}

function toOptionalNumericLike(value: unknown): string | number | undefined {
  if (value === null || value === undefined) {
    return undefined;
  }
  if (typeof value === "number") {
    return value;
  }
  if (typeof value === "string") {
    return value;
  }
  if (typeof value === "boolean") {
    return value ? "1" : "0";
  }
  return undefined;
}

export function parsePacketSummaryLine(line: string): PacketRecord {
  const trimmed = line.trim();
  const record: PacketRecord = {
    info: trimmed,
    summary: trimmed,
    payload: new Uint8Array(),
  };

  if (trimmed.length === 0) {
    return record;
  }

  try {
    const parsed = JSON.parse(trimmed) as unknown;
    if (!parsed || typeof parsed !== "object" || Array.isArray(parsed)) {
      return record;
    }

    const data = parsed as Record<string, unknown>;

    const infoValue =
      toOptionalString(data.info) ??
      toOptionalString(data.Info) ??
      toOptionalString(data.summary) ??
      toOptionalString(data.Summary);
    if (infoValue) {
      record.info = infoValue;
    }

    const summaryValue =
      toOptionalString(data.summary) ?? toOptionalString(data.Summary);
    if (summaryValue) {
      record.summary = summaryValue;
    }

    const timeValue =
      toOptionalString(data.time) ??
      toOptionalString(data.timestamp) ??
      toOptionalString(data.Time) ??
      toOptionalString(data.Timestamp);
    if (timeValue) {
      record.time = timeValue;
    }

    const srcValue =
      toOptionalString(data.src) ??
      toOptionalString(data.source) ??
      toOptionalString(data.Source);
    if (srcValue) {
      record.src = srcValue;
      record.source = srcValue;
    }

    const dstValue =
      toOptionalString(data.dst) ??
      toOptionalString(data.destination) ??
      toOptionalString(data.Dst) ??
      toOptionalString(data.Destination);
    if (dstValue) {
      record.dst = dstValue;
      record.destination = dstValue;
    }

    const protocolValue =
      toOptionalString(data.protocol) ??
      toOptionalString(data.proto) ??
      toOptionalString(data.Protocol) ??
      toOptionalString(data.Proto);
    if (protocolValue) {
      record.protocol = protocolValue;
    }

    const lengthValue =
      toOptionalNumericLike(data.length) ??
      toOptionalNumericLike(data.len) ??
      toOptionalNumericLike(data.size) ??
      toOptionalNumericLike(data.Length) ??
      toOptionalNumericLike(data.Len) ??
      toOptionalNumericLike(data.Size);
    if (lengthValue !== undefined) {
      record.length = lengthValue;
    }

    for (const [key, value] of Object.entries(data)) {
      if (value === null || value === undefined) {
        continue;
      }
      if (key in record) {
        continue;
      }
      if (typeof value === "string" || typeof value === "number") {
        record[key] = value;
        continue;
      }
      if (typeof value === "boolean") {
        record[key] = value ? "true" : "false";
      }
    }

    record.summary ??= record.info;
    return record;
  } catch (error) {
    if (import.meta.env.DEV) {
      console.debug("Failed to parse packet summary line", error);
    }
  }

  return record;
}
=======
type PacketSummaryEntry = {
  record: ProcessorPacketRecord;
  originalIndex: number;
  filterRecord: FilterPacketRecord;
};
>>>>>>> aa62312c

function App() {
  const [status, setStatus] = useState(
    "Drop packet captures or binary payloads to analyze.",
  );
  const [packets, setPackets] = useState<ProcessorPacketRecord[]>([]);
  const [selectedPacketIndex, setSelectedPacketIndex] = useState<number | null>(
    null,
  );
  const [dragActive, setDragActive] = useState(false);
  const [error, setError] = useState<string | null>(null);
  const [isReady, setIsReady] = useState(false);
  const [maxFileSizeMB, setMaxFileSizeMB] = useState(DEFAULT_MAX_FILE_SIZE_MB);
  const [filterText, setFilterText] = useState("");
  const [filterAst, setFilterAst] = useState<FilterNode | null>(null);
  const [filterError, setFilterError] = useState<string | null>(null);
  const fileInputRef = useRef<HTMLInputElement | null>(null);
  const processingQueueRef = useRef<Promise<void>>(Promise.resolve());
  const uploadTokenRef = useRef(0);
  const isMountedRef = useRef(true);
  const fileReaderRef = useRef<FileReader | null>(null);

  const abortActiveReader = useCallback(() => {
    const activeReader = fileReaderRef.current;
    if (activeReader) {
      activeReader.abort();
      fileReaderRef.current = null;
    }
  }, []);

  const readFileBytes = useCallback(
    (file: File) =>
      new Promise<Uint8Array>((resolve, reject) => {
        abortActiveReader();

        const reader = new FileReader();
        fileReaderRef.current = reader;

        reader.onload = () => {
          fileReaderRef.current = null;
          const result = reader.result;
          if (result instanceof ArrayBuffer) {
            resolve(new Uint8Array(result));
            return;
          }

          reject(new Error("Unexpected file reader result."));
        };

        reader.onerror = () => {
          fileReaderRef.current = null;
          reject(reader.error ?? new Error("Failed to read file."));
        };

        reader.onabort = () => {
          fileReaderRef.current = null;
          reject(new DOMException("Aborted", "AbortError"));
        };

        reader.readAsArrayBuffer(file);
      }),
    [abortActiveReader],
  );

  useEffect(() => {
    isMountedRef.current = true;
    return () => {
      isMountedRef.current = false;
      uploadTokenRef.current += 1;
      abortActiveReader();
    };
  }, [abortActiveReader]);

  useEffect(() => {
    loadProcessor()
      .then(() => {
        if (!isMountedRef.current) {
          return;
        }
        setIsReady(true);
        setStatus("Drop packet captures or binary payloads to analyze.");
      })
      .catch((err) => {
        console.error("Failed to load Wasm module", err);
        if (!isMountedRef.current) {
          return;
        }
        setError("Unable to load the WebAssembly packet processor.");
        setStatus("Reload the page or check the Wasm build output.");
      });
  }, []);

  const handleFile = useCallback(
    async (file: File) => {
      const token = ++uploadTokenRef.current;
      const maxBytes = maxFileSizeMB * BYTES_PER_MEGABYTE;
      if (file.size > maxBytes) {
        const fileSizeMB = file.size / BYTES_PER_MEGABYTE;
        const formattedFileSize = fileSizeMB.toFixed(fileSizeMB >= 10 ? 0 : 2);
        if (!isMountedRef.current) {
          return;
        }
        setError(
          `${file.name} is ${formattedFileSize} MB, which exceeds the configured limit of ${maxFileSizeMB} MB.`,
        );
        if (!isMountedRef.current) {
          return;
        }
        setStatus("Choose a smaller file or increase the max file size limit.");
        if (!isMountedRef.current) {
          return;
        }
        setPackets([]);
        if (!isMountedRef.current) {
          return;
        }
        setSelectedPacketIndex(null);
        return;
      }

      if (!isMountedRef.current) {
        return;
      }
      setStatus(`Processing ${file.name} (${file.size} bytes)…`);
      if (!isMountedRef.current) {
        return;
      }
      setError(null);

      try {
        const bytes = await readFileBytes(file);
        if (uploadTokenRef.current !== token) {
          return;
        }
        const processor = await loadProcessor();
        if (uploadTokenRef.current !== token) {
          return;
        }
        const result = processor.process_packet(bytes);
        const processedPackets = Array.isArray(result.packets)
          ? result.packets
          : [];

        if (uploadTokenRef.current !== token) {
          return;
        }
        if (!isMountedRef.current) {
          return;
        }
        setPackets(processedPackets);
        if (!isMountedRef.current) {
          return;
        }
        setSelectedPacketIndex(processedPackets.length > 0 ? 0 : null);
        if (!isMountedRef.current) {
          return;
        }
        const processedCountLabel =
          processedPackets.length === 1 ? "packet" : "packets";
        setStatus(
          processedPackets.length > 0
            ? `Parsed ${processedPackets.length} ${processedCountLabel} from ${file.name}.`
            : `No packets parsed from ${file.name}.`,
        );
        if (!isMountedRef.current) {
          return;
        }
        if (result.errors.length > 0) {
          setError(result.errors.join(" \u2022 "));
        } else if (result.warnings.length > 0) {
          setError(result.warnings.join(" \u2022 "));
        } else {
          setError(null);
        }
      } catch (err) {
        if (err instanceof DOMException && err.name === "AbortError") {
          return;
        }
        console.error("Processing failed", err);
        if (uploadTokenRef.current !== token) {
          return;
        }
        if (!isMountedRef.current) {
          return;
        }
        setError("Failed to process the uploaded file.");

        if (!isMountedRef.current) {
          return;
        }
        setStatus("Drop a packet capture or binary payload to analyze.");
        if (!isMountedRef.current) {
          return;
        }
        setPackets([]);
        if (!isMountedRef.current) {
          return;
        }
        setSelectedPacketIndex(null);
      }
    },
    [maxFileSizeMB, readFileBytes],
  );

  const enqueueFile = useCallback(
    (file: File) => {
      processingQueueRef.current = processingQueueRef.current
        .then(() => handleFile(file))
        .catch((err) => {
          console.error("Queued file processing failed", err);
        });
      return processingQueueRef.current;
    },
    [handleFile],
  );

  const onDrop = useCallback(
    async (event: React.DragEvent<HTMLDivElement>) => {
      event.preventDefault();
      setDragActive(false);
      const files = Array.from(event.dataTransfer.files ?? []);
      for (const file of files) {
        await enqueueFile(file);
      }
    },
    [enqueueFile],
  );

  const onDragOver = useCallback((event: React.DragEvent<HTMLDivElement>) => {
    event.preventDefault();
    event.dataTransfer.dropEffect = "copy";
    setDragActive(true);
  }, []);

  const onDragLeave = useCallback((event: React.DragEvent<HTMLDivElement>) => {
    event.preventDefault();
    const related = event.relatedTarget as Node | null;
    if (related && event.currentTarget.contains(related)) {
      return;
    }
    setDragActive(false);
  }, []);

  const onFileChange = useCallback(
    async (event: React.ChangeEvent<HTMLInputElement>) => {
      const input = event.target;
      const files = Array.from(input.files ?? []);
      for (const file of files) {
        await enqueueFile(file);
      }
      input.value = "";
    },
    [enqueueFile],
  );

  const onBrowseClick = useCallback(() => {
    fileInputRef.current?.click();
  }, []);

  const onMaxFileSizeChange = useCallback(
    (event: React.ChangeEvent<HTMLInputElement>) => {
      const parsedValue = Number(event.target.value);
      if (Number.isNaN(parsedValue)) {
        return;
      }

      const clampedValue = clamp(
        parsedValue,
        MIN_FILE_SIZE_MB,
        MAX_FILE_SIZE_MB,
      );
      setMaxFileSizeMB(clampedValue);
    },
    [],
  );

  const onFilterChange = useCallback(
    (event: React.ChangeEvent<HTMLInputElement>) => {
      const value = event.target.value;
      setFilterText(value);

      const trimmed = value.trim();
      if (trimmed.length === 0) {
        setFilterAst(null);
        setFilterError(null);
        return;
      }

      try {
        const tokens = tokenizeFilter(value);
        if (tokens.length === 0) {
          setFilterAst(null);
          setFilterError(null);
          return;
        }
        const node = parseFilter(tokens);
        setFilterAst(node);
        setFilterError(null);
      } catch (err) {
        console.debug("Failed to parse display filter", err);
        setFilterAst(null);
        setFilterError(
          "Invalid display filter. Use AND/OR/NOT with parentheses or quotes.",
        );
      }
    },
    [],
  );

  const totalPackets = packets.length;

  const activeFilter =
    filterAst !== null && filterError === null && filterText.trim().length > 0;
  const searchablePackets = useMemo<PacketSummaryEntry[]>(
    () =>
<<<<<<< HEAD
      packets.map((packet, index) => ({
        packet,
        index,
        searchableText: [
          packet.time ?? "",
          packet.source ?? packet.src ?? "",
          packet.destination ?? packet.dst ?? "",
          packet.protocol ?? "",
          packet.length !== undefined ? String(packet.length) : "",
=======
      packets.map((packet, index) => {
        const aggregatedSummary = [
          packet.time,
          packet.source,
          packet.destination,
          packet.protocol,
          String(packet.length),
>>>>>>> aa62312c
          packet.info,
        ]
          .filter((value) => value !== undefined && value !== null)
          .join(" ");

        const filterRecord: FilterPacketRecord = {
          time: packet.time,
          src: packet.source,
          source: packet.source,
          dst: packet.destination,
          destination: packet.destination,
          protocol: packet.protocol,
          length: packet.length,
          info: packet.info,
          summary: aggregatedSummary,
        };

        return {
          record: packet,
          originalIndex: index,
          filterRecord,
        };
      }),
    [packets],
  );
  const visiblePacketEntries = useMemo(() => {
    if (activeFilter && filterAst) {
      return searchablePackets.filter((entry) =>
<<<<<<< HEAD
        evaluateFilter(filterAst, entry.packet),
=======
        evaluateFilter(filterAst, entry.filterRecord),
>>>>>>> aa62312c
      );
    }
    return searchablePackets;
  }, [activeFilter, filterAst, searchablePackets]);
  const visibleCount = visiblePacketEntries.length;
  const visibleCountLabel = visibleCount === 1 ? "packet" : "packets";
  const totalCountLabel = totalPackets === 1 ? "packet" : "packets";
  const hasPacketData = totalPackets > 0;
  const hasVisiblePackets = visibleCount > 0;
  const visibleIndices = useMemo(
    () => visiblePacketEntries.map((entry) => entry.originalIndex),
    [visiblePacketEntries],
  );

  useEffect(() => {
    if (!hasPacketData) {
      if (selectedPacketIndex !== null) {
        setSelectedPacketIndex(null);
      }
      return;
    }

    if (visibleIndices.length === 0) {
      return;
    }

    if (
      selectedPacketIndex === null ||
      !visibleIndices.includes(selectedPacketIndex)
    ) {
      setSelectedPacketIndex(visibleIndices[0]);
    }
  }, [
    hasPacketData,
    selectedPacketIndex,
    setSelectedPacketIndex,
    visibleIndices,
  ]);

  const selectedPacket =
    selectedPacketIndex !== null ? packets[selectedPacketIndex] ?? null : null;
  const isSelectedPacketVisible =
    selectedPacketIndex !== null &&
    visibleIndices.includes(selectedPacketIndex);
  const displayedPacket = isSelectedPacketVisible ? selectedPacket : null;

  const packetDetailsText = useMemo(() => {
    if (filterError) {
      return "Enter a valid display filter to see matching packets.";
    }
    if (!hasPacketData) {
      return "No packet data loaded.";
    }
    if (!hasVisiblePackets) {
      return activeFilter
        ? "No packets match the current filter."
        : "No packet data loaded.";
    }
    if (!displayedPacket) {
      return "Select a packet to view details.";
    }

    return [
      `Time: ${displayedPacket.time ?? "—"}`,
      `Source: ${displayedPacket.source ?? displayedPacket.src ?? "—"}`,
      `Destination: ${
        displayedPacket.destination ?? displayedPacket.dst ?? "—"
      }`,
      `Protocol: ${displayedPacket.protocol ?? "—"}`,
      `Length: ${
        displayedPacket.length !== undefined
          ? String(displayedPacket.length)
          : "—"
      }`,
      "",
      displayedPacket.info,
    ].join("\n");
  }, [
    activeFilter,
    displayedPacket,
    filterError,
    hasPacketData,
    hasVisiblePackets,
  ]);

  const hexDump = useMemo(() => {
    if (!hasPacketData) {
      return "No data loaded.";
    }
    if (!hasVisiblePackets) {
      return activeFilter
        ? "No packets match the current filter."
        : "No packet data loaded.";
    }

    if (!displayedPacket) {
      return "Select a packet to view its payload.";
    }
    const payload = displayedPacket.payload;
    if (!payload || payload.length === 0) {
      return "Packet payload is empty.";
    }

    return formatHex(payload);
  }, [activeFilter, displayedPacket, hasPacketData, hasVisiblePackets]);

  const showDropOverlay = dragActive || !hasPacketData;

  const onPacketTableKeyDown = useCallback(
    (event: React.KeyboardEvent<HTMLDivElement>) => {
      if (visibleIndices.length === 0) {
        return;
      }

      if (event.key === "ArrowDown" || event.key === "ArrowUp") {
        event.preventDefault();
        const currentPosition =
          selectedPacketIndex !== null
            ? visibleIndices.indexOf(selectedPacketIndex)
            : -1;

        if (event.key === "ArrowDown") {
          const nextPosition =
            currentPosition === -1
              ? 0
              : Math.min(currentPosition + 1, visibleIndices.length - 1);
          setSelectedPacketIndex(visibleIndices[nextPosition]);
        } else {
          const nextPosition =
            currentPosition === -1
              ? visibleIndices.length - 1
              : Math.max(currentPosition - 1, 0);
          setSelectedPacketIndex(visibleIndices[nextPosition]);
        }
      }
    },
    [selectedPacketIndex, setSelectedPacketIndex, visibleIndices],
  );

  return (
    <div className="app">
      <input
        ref={fileInputRef}
        id="file-input"
        type="file"
        accept=".pcap,.pcapng,.bin,.dat,.raw,.txt,application/octet-stream"
        multiple
        onChange={onFileChange}
        hidden
      />

      <div className="window">
        <div className="window-top-bar">
          <div className="window-controls" aria-hidden="true">
            <span className="control-dot control-close" />
            <span className="control-dot control-minimize" />
            <span className="control-dot control-zoom" />
          </div>
          <h1 className="window-title">Pipe-Lion Packet Playground</h1>
          <span
            className="status-chip"
            data-ready={isReady}
            role="status"
            aria-live="polite"
          >
            {status}
          </span>
        </div>

        <nav className="menu-bar" aria-label="Application menu">
          <button type="button">File</button>
          <button type="button">Edit</button>
          <button type="button">View</button>
          <button type="button">Go</button>
          <button type="button">Capture</button>
          <button type="button">Analyze</button>
          <button type="button">Statistics</button>
          <button type="button">Telephony</button>
          <button type="button">Wireless</button>
          <button type="button">Tools</button>
          <button type="button">Help</button>
        </nav>

        <div className="toolbar">
          <div className="toolbar-buttons">
            <button type="button" onClick={onBrowseClick} disabled={!isReady}>
              Open Capture…
            </button>
            <button type="button" disabled>
              Save As…
            </button>
            <button type="button" disabled>
              Restart Capture
            </button>
          </div>
          {error ? (
            <div className="toolbar-error" role="alert" aria-live="assertive">
              {error}
            </div>
          ) : (
            <div className="toolbar-hint">
              Max file size can be adjusted in the filter bar.
            </div>
          )}
        </div>

        <div className="filter-bar">
          <label className="filter-input" htmlFor="display-filter">
            <span>Display filter</span>
            <input
              id="display-filter"
              type="text"
              placeholder="tcp && http"
              spellCheck={false}
              value={filterText}
              onChange={onFilterChange}
              aria-invalid={filterError ? true : false}
              aria-describedby={
                filterError ? "display-filter-error" : undefined
              }
            />
          </label>
          <div className="filter-right">
            <div className="filter-meta" aria-live="polite">
              {filterError ? (
                <span
                  id="display-filter-error"
                  className="filter-error"
                  role="alert"
                >
                  {filterError}
                </span>
              ) : (
                <span className="filter-count">
                  {activeFilter
                    ? `Showing ${visibleCount} ${visibleCountLabel} of ${totalPackets} ${totalCountLabel}`
                    : `Showing ${totalPackets} ${totalCountLabel}`}
                </span>
              )}
            </div>
            <div className="filter-controls">
              <label htmlFor="max-file-size">Max file size (MB)</label>
              <input
                id="max-file-size"
                type="number"
                min={MIN_FILE_SIZE_MB}
                max={MAX_FILE_SIZE_MB}
                step={1}
                value={maxFileSizeMB}
                onChange={onMaxFileSizeChange}
                disabled={!isReady}
              />
            </div>
          </div>
        </div>

        <div
          className={`workspace${dragActive ? " dragging" : ""}`}
          onDrop={onDrop}
          onDragOver={onDragOver}
          onDragLeave={onDragLeave}
        >
          <section className="pane packet-list" aria-label="Packet list">
            <header>
              <h2>Packet List</h2>
              <span className="pane-subtitle">
                Showing {visibleCount}
                {activeFilter ? ` of ${totalPackets}` : ""} entries
              </span>
            </header>
            <div
              className="packet-table"
              role="table"
              aria-label="Captured packets"
              tabIndex={0}
              onKeyDown={onPacketTableKeyDown}
            >
              <div className="table-row table-header" role="row">
                <span role="columnheader">No.</span>
                <span role="columnheader">Time</span>
                <span role="columnheader">Source</span>
                <span role="columnheader">Destination</span>
                <span role="columnheader">Protocol</span>
                <span role="columnheader">Length</span>
                <span role="columnheader">Info</span>
              </div>
              {hasPacketData ? (
                hasVisiblePackets ? (
                  visiblePacketEntries.map(({ record, originalIndex }) => {
                    const isSelected = originalIndex === selectedPacketIndex;
                    return (
                      <div
                        className={`table-row${isSelected ? " selected" : ""}`}
                        role="row"
                        key={`packet-${originalIndex}`}
                        tabIndex={0}
                        data-selected={isSelected || undefined}
                        aria-selected={isSelected}
                        onClick={() => setSelectedPacketIndex(originalIndex)}
                        onKeyDown={(event) => {
                          if (event.key === "Enter" || event.key === " ") {
                            event.preventDefault();
                            setSelectedPacketIndex(originalIndex);
                          }
                        }}
                      >
<<<<<<< HEAD
                        <span role="cell">{index + 1}</span>
                        <span role="cell">{packet.time ?? ""}</span>
                        <span role="cell">
                          {packet.source ?? packet.src ?? ""}
                        </span>
                        <span role="cell">
                          {packet.destination ?? packet.dst ?? ""}
                        </span>
                        <span role="cell">{packet.protocol ?? ""}</span>
                        <span role="cell">{packet.length}</span>
=======
                        <span role="cell">{originalIndex + 1}</span>
                        <span role="cell">{record.time}</span>
                        <span role="cell">{record.source}</span>
                        <span role="cell">{record.destination}</span>
                        <span role="cell">{record.protocol}</span>
                        <span role="cell">{record.length}</span>
>>>>>>> aa62312c
                        <span role="cell" className="info-cell">
                          {record.info}
                        </span>
                      </div>
                    );
                  })
                ) : (
                  <div className="table-row empty" role="row">
                    <span role="cell" className="info-cell">
                      No packets match the current filter.
                    </span>
                  </div>
                )
              ) : (
                <div className="table-row empty" role="row">
                  <span role="cell" className="info-cell">
                    Drop a capture to populate the packet list.
                  </span>
                </div>
              )}
            </div>
          </section>

          <section className="pane packet-details" aria-label="Packet details">
            <header>
              <h2>Packet Details</h2>
              <span className="pane-subtitle">Summary of parsed metadata</span>
            </header>
            <pre>{packetDetailsText}</pre>
          </section>

          <section className="pane packet-bytes" aria-label="Packet bytes">
            <header>
              <h2>Packet Bytes</h2>
              <span className="pane-subtitle">Hex &amp; ASCII</span>
            </header>
            <pre>{hexDump}</pre>
          </section>

          {showDropOverlay && (
            <div
              className={`drop-overlay${dragActive ? " active" : ""}`}
              role="button"
              tabIndex={0}
              onClick={onBrowseClick}
              onKeyDown={(event) => {
                if (event.key === "Enter" || event.key === " ") {
                  event.preventDefault();
                  onBrowseClick();
                }
              }}
            >
              <div className="drop-overlay__content">
                <p className="drop-overlay__title">
                  Drop packet captures or binary payloads to analyze
                </p>
                <button type="button" disabled={!isReady}>
                  Browse files
                </button>
                <p className="drop-overlay__hint">
                  Supported: pcap, pcapng, bin, dat, raw, txt
                </p>
              </div>
            </div>
          )}
        </div>
      </div>
    </div>
  );
}

export default App;<|MERGE_RESOLUTION|>--- conflicted
+++ resolved
@@ -7,14 +7,10 @@
   type FilterNode,
   type PacketRecord as FilterPacketRecord,
 } from "./filter";
-<<<<<<< HEAD
-import { loadProcessor } from "./wasm";
-=======
 import {
   loadProcessor,
   type PacketRecord as ProcessorPacketRecord,
 } from "./wasm";
->>>>>>> aa62312c
 
 const BYTE_TO_HEX = (() => {
   const table = new Array<string>(256);
@@ -71,7 +67,6 @@
   return Math.min(Math.max(value, min), max);
 }
 
-<<<<<<< HEAD
 function toOptionalString(value: unknown): string | undefined {
   if (value === null || value === undefined) {
     return undefined;
@@ -210,13 +205,7 @@
 
   return record;
 }
-=======
-type PacketSummaryEntry = {
-  record: ProcessorPacketRecord;
-  originalIndex: number;
-  filterRecord: FilterPacketRecord;
-};
->>>>>>> aa62312c
+
 
 function App() {
   const [status, setStatus] = useState(
@@ -532,7 +521,6 @@
     filterAst !== null && filterError === null && filterText.trim().length > 0;
   const searchablePackets = useMemo<PacketSummaryEntry[]>(
     () =>
-<<<<<<< HEAD
       packets.map((packet, index) => ({
         packet,
         index,
@@ -542,15 +530,6 @@
           packet.destination ?? packet.dst ?? "",
           packet.protocol ?? "",
           packet.length !== undefined ? String(packet.length) : "",
-=======
-      packets.map((packet, index) => {
-        const aggregatedSummary = [
-          packet.time,
-          packet.source,
-          packet.destination,
-          packet.protocol,
-          String(packet.length),
->>>>>>> aa62312c
           packet.info,
         ]
           .filter((value) => value !== undefined && value !== null)
@@ -579,11 +558,7 @@
   const visiblePacketEntries = useMemo(() => {
     if (activeFilter && filterAst) {
       return searchablePackets.filter((entry) =>
-<<<<<<< HEAD
         evaluateFilter(filterAst, entry.packet),
-=======
-        evaluateFilter(filterAst, entry.filterRecord),
->>>>>>> aa62312c
       );
     }
     return searchablePackets;
@@ -890,7 +865,6 @@
                           }
                         }}
                       >
-<<<<<<< HEAD
                         <span role="cell">{index + 1}</span>
                         <span role="cell">{packet.time ?? ""}</span>
                         <span role="cell">
@@ -901,14 +875,6 @@
                         </span>
                         <span role="cell">{packet.protocol ?? ""}</span>
                         <span role="cell">{packet.length}</span>
-=======
-                        <span role="cell">{originalIndex + 1}</span>
-                        <span role="cell">{record.time}</span>
-                        <span role="cell">{record.source}</span>
-                        <span role="cell">{record.destination}</span>
-                        <span role="cell">{record.protocol}</span>
-                        <span role="cell">{record.length}</span>
->>>>>>> aa62312c
                         <span role="cell" className="info-cell">
                           {record.info}
                         </span>
