--- conflicted
+++ resolved
@@ -3,255 +3,6 @@
 import { evaluateFilter, parseFilter, tokenizeFilter, type FilterNode } from "./filter";
 import { loadProcessor } from "./wasm";
 
-<<<<<<< HEAD
-=======
-type FilterNode =
-  | { type: "text"; value: string }
-  | { type: "and"; left: FilterNode; right: FilterNode }
-  | { type: "or"; left: FilterNode; right: FilterNode }
-  | { type: "not"; operand: FilterNode };
-
-type FilterToken =
-  | { type: "LPAREN" }
-  | { type: "RPAREN" }
-  | { type: "AND" }
-  | { type: "OR" }
-  | { type: "NOT" }
-  | { type: "TEXT"; value: string };
-
-function tokenizeFilter(expression: string): FilterToken[] {
-  const tokens: FilterToken[] = [];
-  let index = 0;
-
-  while (index < expression.length) {
-    const char = expression[index];
-
-    if (/\s/.test(char)) {
-      index += 1;
-      continue;
-    }
-
-    if (char === "(") {
-      tokens.push({ type: "LPAREN" });
-      index += 1;
-      continue;
-    }
-
-    if (char === ")") {
-      tokens.push({ type: "RPAREN" });
-      index += 1;
-      continue;
-    }
-
-    if (char === "&") {
-      if (expression[index + 1] === "&") {
-        tokens.push({ type: "AND" });
-        index += 2;
-        continue;
-      }
-      throw new Error("Unexpected '&'");
-    }
-
-    if (char === "|") {
-      if (expression[index + 1] === "|") {
-        tokens.push({ type: "OR" });
-        index += 2;
-        continue;
-      }
-      throw new Error("Unexpected '|'");
-    }
-
-    if (char === "!") {
-      tokens.push({ type: "NOT" });
-      index += 1;
-      continue;
-    }
-
-    if (char === '"' || char === "'") {
-      const quote = char;
-      index += 1;
-      let value = "";
-      let closed = false;
-
-      while (index < expression.length) {
-        const current = expression[index];
-        if (current === "\\") {
-          index += 1;
-          if (index < expression.length) {
-            value += expression[index];
-            index += 1;
-          }
-          continue;
-        }
-
-        if (current === quote) {
-          closed = true;
-          index += 1;
-          break;
-        }
-
-        value += current;
-        index += 1;
-      }
-
-      if (!closed) {
-        throw new Error("Unterminated quoted string");
-      }
-
-      tokens.push({ type: "TEXT", value });
-      continue;
-    }
-
-    const start = index;
-    while (
-      index < expression.length &&
-      !/\s|\(|\)|&|\||!/u.test(expression[index])
-    ) {
-      index += 1;
-    }
-
-    const raw = expression.slice(start, index);
-    const lowered = raw.toLowerCase();
-
-    if (lowered === "and") {
-      tokens.push({ type: "AND" });
-      continue;
-    }
-
-    if (lowered === "or") {
-      tokens.push({ type: "OR" });
-      continue;
-    }
-
-    if (lowered === "not") {
-      tokens.push({ type: "NOT" });
-      continue;
-    }
-
-    if (raw.length === 0) {
-      continue;
-    }
-
-    tokens.push({ type: "TEXT", value: raw });
-  }
-
-  return tokens;
-}
-
-function parseFilter(tokens: FilterToken[]): FilterNode {
-  let index = 0;
-
-  function parseExpression(): FilterNode {
-    return parseOr();
-  }
-
-  function parseOr(): FilterNode {
-    let node = parseAnd();
-
-    while (index < tokens.length && tokens[index].type === "OR") {
-      index += 1;
-      const right = parseAnd();
-      node = { type: "or", left: node, right };
-    }
-
-    return node;
-  }
-
-  function parseAnd(): FilterNode {
-    let node = parseNot();
-
-    while (index < tokens.length) {
-      const next = tokens[index];
-      if (next.type === "AND") {
-        index += 1;
-        const right = parseNot();
-        node = { type: "and", left: node, right };
-        continue;
-      }
-
-      if (next.type === "OR" || next.type === "RPAREN") {
-        break;
-      }
-
-      if (
-        next.type === "TEXT" ||
-        next.type === "LPAREN" ||
-        next.type === "NOT"
-      ) {
-        const right = parseNot();
-        node = { type: "and", left: node, right };
-        continue;
-      }
-
-      throw new Error("Unexpected token");
-    }
-
-    return node;
-  }
-
-  function parseNot(): FilterNode {
-    if (index < tokens.length && tokens[index].type === "NOT") {
-      index += 1;
-      const operand = parseNot();
-      return { type: "not", operand };
-    }
-
-    return parsePrimary();
-  }
-
-  function parsePrimary(): FilterNode {
-    const token = tokens[index];
-    if (!token) {
-      throw new Error("Unexpected end of expression");
-    }
-
-    if (token.type === "TEXT") {
-      index += 1;
-      return { type: "text", value: token.value.toLowerCase() };
-    }
-
-    if (token.type === "LPAREN") {
-      index += 1;
-      const node = parseExpression();
-      if (tokens[index]?.type !== "RPAREN") {
-        throw new Error("Unmatched '('");
-      }
-      index += 1;
-      return node;
-    }
-
-    throw new Error("Expected filter term");
-  }
-
-  const node = parseExpression();
-
-  if (index < tokens.length) {
-    throw new Error("Unexpected trailing tokens");
-  }
-
-  return node;
-}
-
-function evaluateFilter(node: FilterNode, line: string): boolean {
-  switch (node.type) {
-    case "text":
-      return line.includes(node.value);
-    case "and":
-      return (
-        evaluateFilter(node.left, line) && evaluateFilter(node.right, line)
-      );
-    case "or":
-      return (
-        evaluateFilter(node.left, line) || evaluateFilter(node.right, line)
-      );
-    case "not":
-      return !evaluateFilter(node.operand, line);
-    default:
-      return true;
-  }
-}
-
->>>>>>> de967db1
 const BYTE_TO_HEX = (() => {
   const table = new Array<string>(256);
   for (let i = 0; i < 256; i += 1) {
