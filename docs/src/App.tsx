--- conflicted
+++ resolved
@@ -748,10 +748,6 @@
             <button type="button" onClick={resetWorkspace} disabled={!isReady}>
               Restart Capture
             </button>
-<<<<<<< HEAD
-=======
-
->>>>>>> d2e9316b
             <label className="toolbar-select" htmlFor="export-format">
               <span>Format</span>
               <select
@@ -764,12 +760,9 @@
                 <option value="pcap">PCAP</option>
               </select>
             </label>
-<<<<<<< HEAD
-=======
             <button type="button" disabled>
               Restart Capture
             </button>
->>>>>>> d2e9316b
           </div>
           {error ? (
             <div className="toolbar-error" role="alert" aria-live="assertive">
