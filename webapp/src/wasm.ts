export type PacketProcessor = {
  process_packet: (data: Uint8Array) => string;
};

let cachedProcessor: PacketProcessor | null = null;
let loadPromise: Promise<PacketProcessor> | null = null;

<<<<<<< HEAD
const baseUrl = import.meta.env.BASE_URL ?? "/";
const absoluteBaseUrl =
  typeof window !== "undefined" && window.location
    ? new URL(baseUrl, window.location.origin).toString()
    : baseUrl;

const resolveAssetUrl = (path: string): string => {
  const resolved = new URL(path, absoluteBaseUrl).toString();

  if (import.meta.env.DEV) {
    console.debug(`[wasm] Resolved ${path} to ${resolved}`);
  }

  return resolved;
};

const wasmPath = resolveAssetUrl("./pkg/core_bg.wasm");
const wasmModule = resolveAssetUrl("./pkg/core.js");
=======
const wasmPath = new URL("pkg/core_bg.wasm", import.meta.env.BASE_URL).toString();
const wasmModule = new URL("pkg/core.js", import.meta.env.BASE_URL).toString();
>>>>>>> dde10996

type InitFn = (
  input?: RequestInfo | URL | Response | BufferSource | WebAssembly.Module,
) => Promise<unknown>;

export async function loadProcessor(): Promise<PacketProcessor> {
  if (cachedProcessor) {
    return cachedProcessor;
  }

  if (!loadPromise) {
    loadPromise = (async () => {
      try {
        const module = (await import(/* @vite-ignore */ wasmModule)) as {
          default: InitFn;
          process_packet: (data: Uint8Array) => string;
        };

        await module.default(wasmPath);
        cachedProcessor = { process_packet: module.process_packet };
        return cachedProcessor;
      } catch (error) {
        loadPromise = null;
        throw error;
      }
    })();
  }

  return loadPromise;
}<|MERGE_RESOLUTION|>--- conflicted
+++ resolved
@@ -5,7 +5,7 @@
 let cachedProcessor: PacketProcessor | null = null;
 let loadPromise: Promise<PacketProcessor> | null = null;
 
-<<<<<<< HEAD
+
 const baseUrl = import.meta.env.BASE_URL ?? "/";
 const absoluteBaseUrl =
   typeof window !== "undefined" && window.location
@@ -24,10 +24,7 @@
 
 const wasmPath = resolveAssetUrl("./pkg/core_bg.wasm");
 const wasmModule = resolveAssetUrl("./pkg/core.js");
-=======
-const wasmPath = new URL("pkg/core_bg.wasm", import.meta.env.BASE_URL).toString();
-const wasmModule = new URL("pkg/core.js", import.meta.env.BASE_URL).toString();
->>>>>>> dde10996
+
 
 type InitFn = (
   input?: RequestInfo | URL | Response | BufferSource | WebAssembly.Module,
