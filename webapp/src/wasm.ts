export type PacketProcessor = {
  process_packet: (data: Uint8Array) => string
}

let cachedProcessor: PacketProcessor | null = null
let loadPromise: Promise<PacketProcessor> | null = null

const wasmPath = new URL('pkg/core_bg.wasm', import.meta.env.BASE_URL)
const wasmModule = new URL('pkg/core.js', import.meta.env.BASE_URL)

type InitFn = (
  input?: RequestInfo | URL | Response | BufferSource | WebAssembly.Module,
) => Promise<unknown>

export async function loadProcessor(): Promise<PacketProcessor> {
  if (cachedProcessor) {
    return cachedProcessor
  }

<<<<<<< HEAD
  if (!loadPromise) {
    loadPromise = (async () => {
      try {
        const module = (await import(/* @vite-ignore */ wasmModule)) as {
          default: InitFn
          process_packet: (data: Uint8Array) => string
        }

        await module.default(wasmPath)
        cachedProcessor = { process_packet: module.process_packet }
        return cachedProcessor
      } catch (error) {
        loadPromise = null
        throw error
      }
    })()
  }

  return loadPromise
=======
  const module = (await import(/* @vite-ignore */ wasmModule.href)) as {
    default: InitFn
    process_packet: (data: Uint8Array) => string
  }

  await module.default(wasmPath.href)
  cachedProcessor = { process_packet: module.process_packet }
  return cachedProcessor
>>>>>>> 45ddd79e
}<|MERGE_RESOLUTION|>--- conflicted
+++ resolved
@@ -17,7 +17,7 @@
     return cachedProcessor
   }
 
-<<<<<<< HEAD
+
   if (!loadPromise) {
     loadPromise = (async () => {
       try {
@@ -37,14 +37,5 @@
   }
 
   return loadPromise
-=======
-  const module = (await import(/* @vite-ignore */ wasmModule.href)) as {
-    default: InitFn
-    process_packet: (data: Uint8Array) => string
-  }
 
-  await module.default(wasmPath.href)
-  cachedProcessor = { process_packet: module.process_packet }
-  return cachedProcessor
->>>>>>> 45ddd79e
 }