export type PacketProcessor = {
  process_packet: (data: Uint8Array) => string;
};

let cachedProcessor: PacketProcessor | null = null;
let loadPromise: Promise<PacketProcessor> | null = null;

const baseUrl = import.meta.env.BASE_URL ?? "/";
<<<<<<< HEAD

const resolveOrigin = (): string => {
  if (typeof window !== "undefined" && window.location) {
    return window.location.origin;
  }

  const nodeProcess = (globalThis as {
    process?: { env?: Record<string, string | undefined> };
  }).process;

  return nodeProcess?.env?.DOCS_ORIGIN ?? "http://localhost";
};

const absoluteBaseUrl = new URL(baseUrl, resolveOrigin());

export const resolveAssetUrl = (path: string): URL => {
=======
const absoluteBaseUrl: string | URL =
  typeof window !== "undefined" && window.location
    ? new URL(baseUrl, window.location.origin)
    : baseUrl;

const resolveAssetUrl = (path: string): URL => {
>>>>>>> 138f2ba1
  const resolved = new URL(path, absoluteBaseUrl);

  if (import.meta.env.DEV) {
    console.debug(`[wasm] Resolved ${path} to ${resolved.href}`);
  }

  return resolved;
};

const wasmBinaryUrl = resolveAssetUrl("./pkg/core_bg.wasm");
const wasmModuleUrl = resolveAssetUrl("./pkg/core.js");
const wasmModulePath = wasmModuleUrl.href;
const wasmBinaryPath = wasmBinaryUrl.href;

type InitFn = (
  input?: RequestInfo | URL | Response | BufferSource | WebAssembly.Module,
) => Promise<unknown>;

export async function loadProcessor(): Promise<PacketProcessor> {
  if (cachedProcessor) {
    return cachedProcessor;
  }

  if (!loadPromise) {
    loadPromise = (async () => {
      try {
        const module = (await import(/* @vite-ignore */ wasmModulePath)) as {
          default: InitFn;
          process_packet: (data: Uint8Array) => string;
        };

        await module.default(wasmBinaryPath);
        cachedProcessor = { process_packet: module.process_packet };
        return cachedProcessor;
      } catch (error) {
        loadPromise = null;
        throw error;
      }
    })();
  }

  return loadPromise;
}<|MERGE_RESOLUTION|>--- conflicted
+++ resolved
@@ -6,7 +6,7 @@
 let loadPromise: Promise<PacketProcessor> | null = null;
 
 const baseUrl = import.meta.env.BASE_URL ?? "/";
-<<<<<<< HEAD
+
 
 const resolveOrigin = (): string => {
   if (typeof window !== "undefined" && window.location) {
@@ -23,14 +23,7 @@
 const absoluteBaseUrl = new URL(baseUrl, resolveOrigin());
 
 export const resolveAssetUrl = (path: string): URL => {
-=======
-const absoluteBaseUrl: string | URL =
-  typeof window !== "undefined" && window.location
-    ? new URL(baseUrl, window.location.origin)
-    : baseUrl;
 
-const resolveAssetUrl = (path: string): URL => {
->>>>>>> 138f2ba1
   const resolved = new URL(path, absoluteBaseUrl);
 
   if (import.meta.env.DEV) {
