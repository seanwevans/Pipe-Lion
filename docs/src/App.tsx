--- conflicted
+++ resolved
@@ -746,14 +746,9 @@
             </button>
 
             <button type="button" onClick={resetWorkspace} disabled={!isReady}>
-<<<<<<< HEAD
               Restart Capture
             </button>
 
-=======
-              Reset Workspace
-            </button>
->>>>>>> 74a0f590
             <label className="toolbar-select" htmlFor="export-format">
               <span>Format</span>
               <select
@@ -767,11 +762,7 @@
               </select>
             </label>
             <button type="button" disabled>
-<<<<<<< HEAD
-              Start Capturing
-=======
               Restart Capture
->>>>>>> 74a0f590
             </button>
           </div>
           {error ? (
