import { useCallback, useEffect, useMemo, useRef, useState } from "react";
import "./App.css";
import {
  evaluateFilter,
  parseFilter,
  tokenizeFilter,
  type FilterNode,
  type PacketRecord as FilterPacketRecord,
} from "./filter";
<<<<<<< HEAD
import { loadProcessor, type PacketRecord as WasmPacketRecord } from "./wasm";
=======
import {
  loadProcessor,
  type PacketRecord as ProcessorPacketRecord,
} from "./wasm";
>>>>>>> 82aefb0b

const BYTE_TO_HEX = (() => {
  const table = new Array<string>(256);
  for (let i = 0; i < 256; i += 1) {
    table[i] = i.toString(16).padStart(2, "0");
  }
  return table;
})();

function formatHex(data: Uint8Array, bytesPerRow = 16, maxRows = 32): string {
  if (data.length === 0) {
    return "No data loaded.";
  }

  const lines: string[] = [];
  const maxBytes = bytesPerRow * maxRows;
  const view = data.subarray(0, Math.min(maxBytes, data.length));
  const hexPadLength = bytesPerRow * 3 - 1;

  for (let offset = 0; offset < view.length; offset += bytesPerRow) {
    const rowLength = Math.min(bytesPerRow, view.length - offset);
    let hexLine = "";
    let asciiLine = "";

    for (let index = 0; index < rowLength; index += 1) {
      const byte = view[offset + index];
      const hex = BYTE_TO_HEX[byte];
      hexLine += index === 0 ? hex : ` ${hex}`;
      asciiLine +=
        byte >= 0x20 && byte <= 0x7e ? String.fromCharCode(byte) : ".";
    }

    lines.push(
      `${offset.toString(16).padStart(8, "0")}  ${hexLine.padEnd(
        hexPadLength,
        " ",
      )}  |${asciiLine}|`,
    );
  }

  if (data.length > maxBytes) {
    lines.push(`… (${data.length - maxBytes} more bytes)`); // ellipsis
  }

  return lines.join("\n");
}

const BYTES_PER_MEGABYTE = 1024 * 1024;
const DEFAULT_MAX_FILE_SIZE_MB = 25;
const MIN_FILE_SIZE_MB = 1;
const MAX_FILE_SIZE_MB = 500;

function clamp(value: number, min: number, max: number) {
  return Math.min(Math.max(value, min), max);
}

function toOptionalString(value: unknown): string | undefined {
  if (value === null || value === undefined) {
    return undefined;
  }
  if (typeof value === "string") {
    return value;
  }
  if (typeof value === "number" || typeof value === "boolean") {
    return String(value);
  }
  return undefined;
}

function toOptionalNumericLike(value: unknown): string | number | undefined {
  if (value === null || value === undefined) {
    return undefined;
  }
  if (typeof value === "number") {
    return value;
  }
  if (typeof value === "string") {
    return value;
  }
  if (typeof value === "boolean") {
    return value ? "1" : "0";
  }
  return undefined;
}

<<<<<<< HEAD
function parsePacketSummaryLine(line: string): FilterPacketRecord {
  const trimmed = line.trim();
  const record: FilterPacketRecord = { info: trimmed, summary: trimmed };
=======
export function parsePacketSummaryLine(line: string): PacketRecord {
  const trimmed = line.trim();
  const record: PacketRecord = {
    info: trimmed,
    summary: trimmed,
    payload: new Uint8Array(),
  };
>>>>>>> 82aefb0b

  if (trimmed.length === 0) {
    return record;
  }

  try {
    const parsed = JSON.parse(trimmed) as unknown;
    if (!parsed || typeof parsed !== "object" || Array.isArray(parsed)) {
      return record;
    }

    const data = parsed as Record<string, unknown>;

    const infoValue =
      toOptionalString(data.info) ??
      toOptionalString(data.Info) ??
      toOptionalString(data.summary) ??
      toOptionalString(data.Summary);
    if (infoValue) {
      record.info = infoValue;
    }

    const summaryValue =
      toOptionalString(data.summary) ?? toOptionalString(data.Summary);
    if (summaryValue) {
      record.summary = summaryValue;
    }

    const timeValue =
      toOptionalString(data.time) ??
      toOptionalString(data.timestamp) ??
      toOptionalString(data.Time) ??
      toOptionalString(data.Timestamp);
    if (timeValue) {
      record.time = timeValue;
    }

    const srcValue =
      toOptionalString(data.src) ??
      toOptionalString(data.source) ??
      toOptionalString(data.Source);
    if (srcValue) {
      record.src = srcValue;
      record.source = srcValue;
    }

    const dstValue =
      toOptionalString(data.dst) ??
      toOptionalString(data.destination) ??
      toOptionalString(data.Dst) ??
      toOptionalString(data.Destination);
    if (dstValue) {
      record.dst = dstValue;
      record.destination = dstValue;
    }

    const protocolValue =
      toOptionalString(data.protocol) ??
      toOptionalString(data.proto) ??
      toOptionalString(data.Protocol) ??
      toOptionalString(data.Proto);
    if (protocolValue) {
      record.protocol = protocolValue;
    }

    const lengthValue =
      toOptionalNumericLike(data.length) ??
      toOptionalNumericLike(data.len) ??
      toOptionalNumericLike(data.size) ??
      toOptionalNumericLike(data.Length) ??
      toOptionalNumericLike(data.Len) ??
      toOptionalNumericLike(data.Size);
    if (lengthValue !== undefined) {
      record.length = lengthValue;
    }

    for (const [key, value] of Object.entries(data)) {
      if (value === null || value === undefined) {
        continue;
      }
      if (key in record) {
        continue;
      }
      if (typeof value === "string" || typeof value === "number") {
        record[key] = value;
        continue;
      }
      if (typeof value === "boolean") {
        record[key] = value ? "true" : "false";
      }
    }

    record.summary ??= record.info;
    return record;
  } catch (error) {
    if (import.meta.env.DEV) {
      console.debug("Failed to parse packet summary line", error);
    }
  }

  return record;
}

<<<<<<< HEAD
function toFilterPacketRecord(packet: WasmPacketRecord): FilterPacketRecord {
  const summaryRecord = parsePacketSummaryLine(packet.info);

  return {
    ...summaryRecord,
    time: summaryRecord.time ?? packet.time,
    src: summaryRecord.src ?? packet.source,
    dst: summaryRecord.dst ?? packet.destination,
    protocol: summaryRecord.protocol ?? packet.protocol,
    length: summaryRecord.length ?? packet.length,
    info: summaryRecord.info ?? packet.info,
    summary: summaryRecord.summary ?? summaryRecord.info,
  };
}

type PacketSummaryEntry = {
  packet: WasmPacketRecord;
  record: FilterPacketRecord;
  searchableText: string;
  originalIndex: number;
};
=======
>>>>>>> 82aefb0b

function App() {
  const [status, setStatus] = useState(
    "Drop packet captures or binary payloads to analyze.",
  );
<<<<<<< HEAD
  const [packets, setPackets] = useState<WasmPacketRecord[]>([]);
=======
  const [packets, setPackets] = useState<ProcessorPacketRecord[]>([]);
>>>>>>> 82aefb0b
  const [selectedPacketIndex, setSelectedPacketIndex] = useState<number | null>(
    null,
  );
  const [dragActive, setDragActive] = useState(false);
  const [error, setError] = useState<string | null>(null);
  const [isReady, setIsReady] = useState(false);
  const [maxFileSizeMB, setMaxFileSizeMB] = useState(DEFAULT_MAX_FILE_SIZE_MB);
  const [filterText, setFilterText] = useState("");
  const [filterAst, setFilterAst] = useState<FilterNode | null>(null);
  const [filterError, setFilterError] = useState<string | null>(null);
  const fileInputRef = useRef<HTMLInputElement | null>(null);
  const processingQueueRef = useRef<Promise<void>>(Promise.resolve());
  const uploadTokenRef = useRef(0);
  const isMountedRef = useRef(true);
  const fileReaderRef = useRef<FileReader | null>(null);

  const abortActiveReader = useCallback(() => {
    const activeReader = fileReaderRef.current;
    if (activeReader) {
      activeReader.abort();
      fileReaderRef.current = null;
    }
  }, []);

  const readFileBytes = useCallback(
    (file: File) =>
      new Promise<Uint8Array>((resolve, reject) => {
        abortActiveReader();

        const reader = new FileReader();
        fileReaderRef.current = reader;

        reader.onload = () => {
          fileReaderRef.current = null;
          const result = reader.result;
          if (result instanceof ArrayBuffer) {
            resolve(new Uint8Array(result));
            return;
          }

          reject(new Error("Unexpected file reader result."));
        };

        reader.onerror = () => {
          fileReaderRef.current = null;
          reject(reader.error ?? new Error("Failed to read file."));
        };

        reader.onabort = () => {
          fileReaderRef.current = null;
          reject(new DOMException("Aborted", "AbortError"));
        };

        reader.readAsArrayBuffer(file);
      }),
    [abortActiveReader],
  );

  useEffect(() => {
    isMountedRef.current = true;
    return () => {
      isMountedRef.current = false;
      uploadTokenRef.current += 1;
      abortActiveReader();
    };
  }, [abortActiveReader]);

  useEffect(() => {
    loadProcessor()
      .then(() => {
        if (!isMountedRef.current) {
          return;
        }
        setIsReady(true);
        setStatus("Drop packet captures or binary payloads to analyze.");
      })
      .catch((err) => {
        console.error("Failed to load Wasm module", err);
        if (!isMountedRef.current) {
          return;
        }
        setError("Unable to load the WebAssembly packet processor.");
        setStatus("Reload the page or check the Wasm build output.");
      });
  }, []);

  const handleFile = useCallback(
    async (file: File) => {
      const token = ++uploadTokenRef.current;
      const maxBytes = maxFileSizeMB * BYTES_PER_MEGABYTE;
      if (file.size > maxBytes) {
        const fileSizeMB = file.size / BYTES_PER_MEGABYTE;
        const formattedFileSize = fileSizeMB.toFixed(fileSizeMB >= 10 ? 0 : 2);
        if (!isMountedRef.current) {
          return;
        }
        setError(
          `${file.name} is ${formattedFileSize} MB, which exceeds the configured limit of ${maxFileSizeMB} MB.`,
        );
        if (!isMountedRef.current) {
          return;
        }
        setStatus("Choose a smaller file or increase the max file size limit.");
        if (!isMountedRef.current) {
          return;
        }
        setPackets([]);
        if (!isMountedRef.current) {
          return;
        }
        setSelectedPacketIndex(null);
        return;
      }

      if (!isMountedRef.current) {
        return;
      }
      setStatus(`Processing ${file.name} (${file.size} bytes)…`);
      if (!isMountedRef.current) {
        return;
      }
      setError(null);

      try {
        const bytes = await readFileBytes(file);
        if (uploadTokenRef.current !== token) {
          return;
        }
        const processor = await loadProcessor();
        if (uploadTokenRef.current !== token) {
          return;
        }
        const result = processor.process_packet(bytes);
        const processedPackets = Array.isArray(result.packets)
          ? result.packets
          : [];

        if (uploadTokenRef.current !== token) {
          return;
        }
        if (!isMountedRef.current) {
          return;
        }
        setPackets(processedPackets);
        if (!isMountedRef.current) {
          return;
        }
        setSelectedPacketIndex(processedPackets.length > 0 ? 0 : null);
        if (!isMountedRef.current) {
          return;
        }
        const processedCountLabel =
          processedPackets.length === 1 ? "packet" : "packets";
        setStatus(
          processedPackets.length > 0
            ? `Parsed ${processedPackets.length} ${processedCountLabel} from ${file.name}.`
            : `No packets parsed from ${file.name}.`,
        );
        if (!isMountedRef.current) {
          return;
        }
        if (result.errors.length > 0) {
          setError(result.errors.join(" \u2022 "));
        } else if (result.warnings.length > 0) {
          setError(result.warnings.join(" \u2022 "));
        } else {
          setError(null);
        }
      } catch (err) {
        if (err instanceof DOMException && err.name === "AbortError") {
          return;
        }
        console.error("Processing failed", err);
        if (uploadTokenRef.current !== token) {
          return;
        }
        if (!isMountedRef.current) {
          return;
        }
        setError("Failed to process the uploaded file.");

        if (!isMountedRef.current) {
          return;
        }
        setStatus("Drop a packet capture or binary payload to analyze.");
        if (!isMountedRef.current) {
          return;
        }
        setPackets([]);
        if (!isMountedRef.current) {
          return;
        }
        setSelectedPacketIndex(null);
      }
    },
    [maxFileSizeMB, readFileBytes],
  );

  const enqueueFile = useCallback(
    (file: File) => {
      processingQueueRef.current = processingQueueRef.current
        .then(() => handleFile(file))
        .catch((err) => {
          console.error("Queued file processing failed", err);
        });
      return processingQueueRef.current;
    },
    [handleFile],
  );

  const onDrop = useCallback(
    async (event: React.DragEvent<HTMLDivElement>) => {
      event.preventDefault();
      setDragActive(false);
      const files = Array.from(event.dataTransfer.files ?? []);
      for (const file of files) {
        await enqueueFile(file);
      }
    },
    [enqueueFile],
  );

  const onDragOver = useCallback((event: React.DragEvent<HTMLDivElement>) => {
    event.preventDefault();
    event.dataTransfer.dropEffect = "copy";
    setDragActive(true);
  }, []);

  const onDragLeave = useCallback((event: React.DragEvent<HTMLDivElement>) => {
    event.preventDefault();
    const related = event.relatedTarget as Node | null;
    if (related && event.currentTarget.contains(related)) {
      return;
    }
    setDragActive(false);
  }, []);

  const onFileChange = useCallback(
    async (event: React.ChangeEvent<HTMLInputElement>) => {
      const input = event.target;
      const files = Array.from(input.files ?? []);
      for (const file of files) {
        await enqueueFile(file);
      }
      input.value = "";
    },
    [enqueueFile],
  );

  const onBrowseClick = useCallback(() => {
    fileInputRef.current?.click();
  }, []);

  const onMaxFileSizeChange = useCallback(
    (event: React.ChangeEvent<HTMLInputElement>) => {
      const parsedValue = Number(event.target.value);
      if (Number.isNaN(parsedValue)) {
        return;
      }

      const clampedValue = clamp(
        parsedValue,
        MIN_FILE_SIZE_MB,
        MAX_FILE_SIZE_MB,
      );
      setMaxFileSizeMB(clampedValue);
    },
    [],
  );

  const onFilterChange = useCallback(
    (event: React.ChangeEvent<HTMLInputElement>) => {
      const value = event.target.value;
      setFilterText(value);

      const trimmed = value.trim();
      if (trimmed.length === 0) {
        setFilterAst(null);
        setFilterError(null);
        return;
      }

      try {
        const tokens = tokenizeFilter(value);
        if (tokens.length === 0) {
          setFilterAst(null);
          setFilterError(null);
          return;
        }
        const node = parseFilter(tokens);
        setFilterAst(node);
        setFilterError(null);
      } catch (err) {
        console.debug("Failed to parse display filter", err);
        setFilterAst(null);
        setFilterError(
          "Invalid display filter. Use AND/OR/NOT with parentheses or quotes.",
        );
      }
    },
    [],
  );

  const totalPackets = packets.length;

  const activeFilter =
    filterAst !== null && filterError === null && filterText.trim().length > 0;
  const searchablePackets = useMemo<PacketSummaryEntry[]>(
    () =>
<<<<<<< HEAD
      packets.map((packet, index) => {
        const record = toFilterPacketRecord(packet);
        const searchableText = [
          record.time,
          record.src,
          record.dst,
          record.protocol,
          record.length,
          record.info,
          record.summary,
        ]
          .filter((value): value is string | number => value !== undefined)
          .map((value) => String(value))
          .join(" ")
          .toLowerCase();

        return {
          packet,
          record,
          originalIndex: index,
          searchableText,
=======
      packets.map((packet, index) => ({
        packet,
        index,
        searchableText: [
          packet.time ?? "",
          packet.source ?? packet.src ?? "",
          packet.destination ?? packet.dst ?? "",
          packet.protocol ?? "",
          packet.length !== undefined ? String(packet.length) : "",
          packet.info,
        ]
          .filter((value) => value !== undefined && value !== null)
          .join(" ");

        const filterRecord: FilterPacketRecord = {
          time: packet.time,
          src: packet.source,
          source: packet.source,
          dst: packet.destination,
          destination: packet.destination,
          protocol: packet.protocol,
          length: packet.length,
          info: packet.info,
          summary: aggregatedSummary,
        };

        return {
          record: packet,
          originalIndex: index,
          filterRecord,
>>>>>>> 82aefb0b
        };
      }),
    [packets],
  );
  const visiblePacketEntries = useMemo(() => {
    if (activeFilter && filterAst) {
      return searchablePackets.filter((entry) =>
<<<<<<< HEAD
        evaluateFilter(filterAst, entry.record),
=======
        evaluateFilter(filterAst, entry.packet),
>>>>>>> 82aefb0b
      );
    }
    return searchablePackets;
  }, [activeFilter, filterAst, searchablePackets]);
  const visibleCount = visiblePacketEntries.length;
  const visibleCountLabel = visibleCount === 1 ? "packet" : "packets";
  const totalCountLabel = totalPackets === 1 ? "packet" : "packets";
  const hasPacketData = totalPackets > 0;
  const hasVisiblePackets = visibleCount > 0;
  const visibleIndices = useMemo(
    () => visiblePacketEntries.map((entry) => entry.originalIndex),
    [visiblePacketEntries],
  );

  useEffect(() => {
    if (!hasPacketData) {
      if (selectedPacketIndex !== null) {
        setSelectedPacketIndex(null);
      }
      return;
    }

    if (visibleIndices.length === 0) {
      return;
    }

    if (
      selectedPacketIndex === null ||
      !visibleIndices.includes(selectedPacketIndex)
    ) {
      setSelectedPacketIndex(visibleIndices[0]);
    }
  }, [
    hasPacketData,
    selectedPacketIndex,
    setSelectedPacketIndex,
    visibleIndices,
  ]);

  const selectedPacket =
    selectedPacketIndex !== null ? packets[selectedPacketIndex] ?? null : null;
  const isSelectedPacketVisible =
    selectedPacketIndex !== null &&
    visibleIndices.includes(selectedPacketIndex);
  const displayedPacket = isSelectedPacketVisible ? selectedPacket : null;

  const packetDetailsText = useMemo(() => {
    if (filterError) {
      return "Enter a valid display filter to see matching packets.";
    }
    if (!hasPacketData) {
      return "No packet data loaded.";
    }
    if (!hasVisiblePackets) {
      return activeFilter
        ? "No packets match the current filter."
        : "No packet data loaded.";
    }
    if (!displayedPacket) {
      return "Select a packet to view details.";
    }

    return [
      `Time: ${displayedPacket.time ?? "—"}`,
      `Source: ${displayedPacket.source ?? displayedPacket.src ?? "—"}`,
      `Destination: ${
        displayedPacket.destination ?? displayedPacket.dst ?? "—"
      }`,
      `Protocol: ${displayedPacket.protocol ?? "—"}`,
      `Length: ${
        displayedPacket.length !== undefined
          ? String(displayedPacket.length)
          : "—"
      }`,
      "",
      displayedPacket.info,
    ].join("\n");
  }, [
    activeFilter,
    displayedPacket,
    filterError,
    hasPacketData,
    hasVisiblePackets,
  ]);

  const hexDump = useMemo(() => {
    if (!hasPacketData) {
      return "No data loaded.";
    }
    if (!hasVisiblePackets) {
      return activeFilter
        ? "No packets match the current filter."
        : "No packet data loaded.";
    }

    if (!displayedPacket) {
      return "Select a packet to view its payload.";
    }
    const payload = displayedPacket.payload;
    if (!payload || payload.length === 0) {
      return "Packet payload is empty.";
    }

    return formatHex(payload);
  }, [activeFilter, displayedPacket, hasPacketData, hasVisiblePackets]);

  const showDropOverlay = dragActive || !hasPacketData;

  const onPacketTableKeyDown = useCallback(
    (event: React.KeyboardEvent<HTMLDivElement>) => {
      if (visibleIndices.length === 0) {
        return;
      }

      if (event.key === "ArrowDown" || event.key === "ArrowUp") {
        event.preventDefault();
        const currentPosition =
          selectedPacketIndex !== null
            ? visibleIndices.indexOf(selectedPacketIndex)
            : -1;

        if (event.key === "ArrowDown") {
          const nextPosition =
            currentPosition === -1
              ? 0
              : Math.min(currentPosition + 1, visibleIndices.length - 1);
          setSelectedPacketIndex(visibleIndices[nextPosition]);
        } else {
          const nextPosition =
            currentPosition === -1
              ? visibleIndices.length - 1
              : Math.max(currentPosition - 1, 0);
          setSelectedPacketIndex(visibleIndices[nextPosition]);
        }
      }
    },
    [selectedPacketIndex, setSelectedPacketIndex, visibleIndices],
  );

  return (
    <div className="app">
      <input
        ref={fileInputRef}
        id="file-input"
        type="file"
        accept=".pcap,.pcapng,.bin,.dat,.raw,.txt,application/octet-stream"
        multiple
        onChange={onFileChange}
        hidden
      />

      <div className="window">
        <div className="window-top-bar">
          <div className="window-controls" aria-hidden="true">
            <span className="control-dot control-close" />
            <span className="control-dot control-minimize" />
            <span className="control-dot control-zoom" />
          </div>
          <h1 className="window-title">Pipe-Lion Packet Playground</h1>
          <span
            className="status-chip"
            data-ready={isReady}
            role="status"
            aria-live="polite"
          >
            {status}
          </span>
        </div>

        <nav className="menu-bar" aria-label="Application menu">
          <button type="button">File</button>
          <button type="button">Edit</button>
          <button type="button">View</button>
          <button type="button">Go</button>
          <button type="button">Capture</button>
          <button type="button">Analyze</button>
          <button type="button">Statistics</button>
          <button type="button">Telephony</button>
          <button type="button">Wireless</button>
          <button type="button">Tools</button>
          <button type="button">Help</button>
        </nav>

        <div className="toolbar">
          <div className="toolbar-buttons">
            <button type="button" onClick={onBrowseClick} disabled={!isReady}>
              Open Capture…
            </button>
            <button type="button" disabled>
              Save As…
            </button>
            <button type="button" disabled>
              Restart Capture
            </button>
          </div>
          {error ? (
            <div className="toolbar-error" role="alert" aria-live="assertive">
              {error}
            </div>
          ) : (
            <div className="toolbar-hint">
              Max file size can be adjusted in the filter bar.
            </div>
          )}
        </div>

        <div className="filter-bar">
          <label className="filter-input" htmlFor="display-filter">
            <span>Display filter</span>
            <input
              id="display-filter"
              type="text"
              placeholder="tcp && http"
              spellCheck={false}
              value={filterText}
              onChange={onFilterChange}
              aria-invalid={filterError ? true : false}
              aria-describedby={
                filterError ? "display-filter-error" : undefined
              }
            />
          </label>
          <div className="filter-right">
            <div className="filter-meta" aria-live="polite">
              {filterError ? (
                <span
                  id="display-filter-error"
                  className="filter-error"
                  role="alert"
                >
                  {filterError}
                </span>
              ) : (
                <span className="filter-count">
                  {activeFilter
                    ? `Showing ${visibleCount} ${visibleCountLabel} of ${totalPackets} ${totalCountLabel}`
                    : `Showing ${totalPackets} ${totalCountLabel}`}
                </span>
              )}
            </div>
            <div className="filter-controls">
              <label htmlFor="max-file-size">Max file size (MB)</label>
              <input
                id="max-file-size"
                type="number"
                min={MIN_FILE_SIZE_MB}
                max={MAX_FILE_SIZE_MB}
                step={1}
                value={maxFileSizeMB}
                onChange={onMaxFileSizeChange}
                disabled={!isReady}
              />
            </div>
          </div>
        </div>

        <div
          className={`workspace${dragActive ? " dragging" : ""}`}
          onDrop={onDrop}
          onDragOver={onDragOver}
          onDragLeave={onDragLeave}
        >
          <section className="pane packet-list" aria-label="Packet list">
            <header>
              <h2>Packet List</h2>
              <span className="pane-subtitle">
                Showing {visibleCount}
                {activeFilter ? ` of ${totalPackets}` : ""} entries
              </span>
            </header>
            <div
              className="packet-table"
              role="table"
              aria-label="Captured packets"
              tabIndex={0}
              onKeyDown={onPacketTableKeyDown}
            >
              <div className="table-row table-header" role="row">
                <span role="columnheader">No.</span>
                <span role="columnheader">Time</span>
                <span role="columnheader">Source</span>
                <span role="columnheader">Destination</span>
                <span role="columnheader">Protocol</span>
                <span role="columnheader">Length</span>
                <span role="columnheader">Info</span>
              </div>
              {hasPacketData ? (
                hasVisiblePackets ? (
<<<<<<< HEAD
                  visiblePacketEntries.map(({ packet, originalIndex }) => {
=======
                  visiblePacketEntries.map(({ record, originalIndex }) => {
>>>>>>> 82aefb0b
                    const isSelected = originalIndex === selectedPacketIndex;
                    return (
                      <div
                        className={`table-row${isSelected ? " selected" : ""}`}
                        role="row"
                        key={`packet-${originalIndex}`}
                        tabIndex={0}
                        data-selected={isSelected || undefined}
                        aria-selected={isSelected}
                        onClick={() => setSelectedPacketIndex(originalIndex)}
                        onKeyDown={(event) => {
                          if (event.key === "Enter" || event.key === " ") {
                            event.preventDefault();
                            setSelectedPacketIndex(originalIndex);
                          }
                        }}
                      >
<<<<<<< HEAD
                        <span role="cell">{originalIndex + 1}</span>
                        <span role="cell">{packet.time}</span>
                        <span role="cell">{packet.source}</span>
                        <span role="cell">{packet.destination}</span>
                        <span role="cell">{packet.protocol}</span>
=======
                        <span role="cell">{index + 1}</span>
                        <span role="cell">{packet.time ?? ""}</span>
                        <span role="cell">
                          {packet.source ?? packet.src ?? ""}
                        </span>
                        <span role="cell">
                          {packet.destination ?? packet.dst ?? ""}
                        </span>
                        <span role="cell">{packet.protocol ?? ""}</span>
>>>>>>> 82aefb0b
                        <span role="cell">{packet.length}</span>
                        <span role="cell" className="info-cell">
                          {record.info}
                        </span>
                      </div>
                    );
                  })
                ) : (
                  <div className="table-row empty" role="row">
                    <span role="cell" className="info-cell">
                      No packets match the current filter.
                    </span>
                  </div>
                )
              ) : (
                <div className="table-row empty" role="row">
                  <span role="cell" className="info-cell">
                    Drop a capture to populate the packet list.
                  </span>
                </div>
              )}
            </div>
          </section>

          <section className="pane packet-details" aria-label="Packet details">
            <header>
              <h2>Packet Details</h2>
              <span className="pane-subtitle">Summary of parsed metadata</span>
            </header>
            <pre>{packetDetailsText}</pre>
          </section>

          <section className="pane packet-bytes" aria-label="Packet bytes">
            <header>
              <h2>Packet Bytes</h2>
              <span className="pane-subtitle">Hex &amp; ASCII</span>
            </header>
            <pre>{hexDump}</pre>
          </section>

          {showDropOverlay && (
            <div
              className={`drop-overlay${dragActive ? " active" : ""}`}
              role="button"
              tabIndex={0}
              onClick={onBrowseClick}
              onKeyDown={(event) => {
                if (event.key === "Enter" || event.key === " ") {
                  event.preventDefault();
                  onBrowseClick();
                }
              }}
            >
              <div className="drop-overlay__content">
                <p className="drop-overlay__title">
                  Drop packet captures or binary payloads to analyze
                </p>
                <button type="button" disabled={!isReady}>
                  Browse files
                </button>
                <p className="drop-overlay__hint">
                  Supported: pcap, pcapng, bin, dat, raw, txt
                </p>
              </div>
            </div>
          )}
        </div>
      </div>
    </div>
  );
}

export default App;<|MERGE_RESOLUTION|>--- conflicted
+++ resolved
@@ -7,14 +7,7 @@
   type FilterNode,
   type PacketRecord as FilterPacketRecord,
 } from "./filter";
-<<<<<<< HEAD
 import { loadProcessor, type PacketRecord as WasmPacketRecord } from "./wasm";
-=======
-import {
-  loadProcessor,
-  type PacketRecord as ProcessorPacketRecord,
-} from "./wasm";
->>>>>>> 82aefb0b
 
 const BYTE_TO_HEX = (() => {
   const table = new Array<string>(256);
@@ -100,19 +93,9 @@
   return undefined;
 }
 
-<<<<<<< HEAD
 function parsePacketSummaryLine(line: string): FilterPacketRecord {
   const trimmed = line.trim();
   const record: FilterPacketRecord = { info: trimmed, summary: trimmed };
-=======
-export function parsePacketSummaryLine(line: string): PacketRecord {
-  const trimmed = line.trim();
-  const record: PacketRecord = {
-    info: trimmed,
-    summary: trimmed,
-    payload: new Uint8Array(),
-  };
->>>>>>> 82aefb0b
 
   if (trimmed.length === 0) {
     return record;
@@ -216,7 +199,6 @@
   return record;
 }
 
-<<<<<<< HEAD
 function toFilterPacketRecord(packet: WasmPacketRecord): FilterPacketRecord {
   const summaryRecord = parsePacketSummaryLine(packet.info);
 
@@ -238,18 +220,14 @@
   searchableText: string;
   originalIndex: number;
 };
-=======
->>>>>>> 82aefb0b
+
 
 function App() {
   const [status, setStatus] = useState(
     "Drop packet captures or binary payloads to analyze.",
   );
-<<<<<<< HEAD
+
   const [packets, setPackets] = useState<WasmPacketRecord[]>([]);
-=======
-  const [packets, setPackets] = useState<ProcessorPacketRecord[]>([]);
->>>>>>> 82aefb0b
   const [selectedPacketIndex, setSelectedPacketIndex] = useState<number | null>(
     null,
   );
@@ -559,7 +537,7 @@
     filterAst !== null && filterError === null && filterText.trim().length > 0;
   const searchablePackets = useMemo<PacketSummaryEntry[]>(
     () =>
-<<<<<<< HEAD
+
       packets.map((packet, index) => {
         const record = toFilterPacketRecord(packet);
         const searchableText = [
@@ -581,38 +559,6 @@
           record,
           originalIndex: index,
           searchableText,
-=======
-      packets.map((packet, index) => ({
-        packet,
-        index,
-        searchableText: [
-          packet.time ?? "",
-          packet.source ?? packet.src ?? "",
-          packet.destination ?? packet.dst ?? "",
-          packet.protocol ?? "",
-          packet.length !== undefined ? String(packet.length) : "",
-          packet.info,
-        ]
-          .filter((value) => value !== undefined && value !== null)
-          .join(" ");
-
-        const filterRecord: FilterPacketRecord = {
-          time: packet.time,
-          src: packet.source,
-          source: packet.source,
-          dst: packet.destination,
-          destination: packet.destination,
-          protocol: packet.protocol,
-          length: packet.length,
-          info: packet.info,
-          summary: aggregatedSummary,
-        };
-
-        return {
-          record: packet,
-          originalIndex: index,
-          filterRecord,
->>>>>>> 82aefb0b
         };
       }),
     [packets],
@@ -620,11 +566,7 @@
   const visiblePacketEntries = useMemo(() => {
     if (activeFilter && filterAst) {
       return searchablePackets.filter((entry) =>
-<<<<<<< HEAD
         evaluateFilter(filterAst, entry.record),
-=======
-        evaluateFilter(filterAst, entry.packet),
->>>>>>> 82aefb0b
       );
     }
     return searchablePackets;
@@ -913,11 +855,7 @@
               </div>
               {hasPacketData ? (
                 hasVisiblePackets ? (
-<<<<<<< HEAD
                   visiblePacketEntries.map(({ packet, originalIndex }) => {
-=======
-                  visiblePacketEntries.map(({ record, originalIndex }) => {
->>>>>>> 82aefb0b
                     const isSelected = originalIndex === selectedPacketIndex;
                     return (
                       <div
@@ -935,23 +873,11 @@
                           }
                         }}
                       >
-<<<<<<< HEAD
                         <span role="cell">{originalIndex + 1}</span>
                         <span role="cell">{packet.time}</span>
                         <span role="cell">{packet.source}</span>
                         <span role="cell">{packet.destination}</span>
                         <span role="cell">{packet.protocol}</span>
-=======
-                        <span role="cell">{index + 1}</span>
-                        <span role="cell">{packet.time ?? ""}</span>
-                        <span role="cell">
-                          {packet.source ?? packet.src ?? ""}
-                        </span>
-                        <span role="cell">
-                          {packet.destination ?? packet.dst ?? ""}
-                        </span>
-                        <span role="cell">{packet.protocol ?? ""}</span>
->>>>>>> 82aefb0b
                         <span role="cell">{packet.length}</span>
                         <span role="cell" className="info-cell">
                           {record.info}
