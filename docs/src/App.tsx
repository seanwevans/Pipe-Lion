--- conflicted
+++ resolved
@@ -421,7 +421,6 @@
     [],
   );
 
-<<<<<<< HEAD
   const applyFilterText = useCallback(
     (value: string, { persist = true }: { persist?: boolean } = {}) => {
       setFilterText(value);
@@ -458,13 +457,6 @@
           "Invalid display filter. Use AND/OR/NOT with parentheses or quotes.",
         );
       }
-=======
-  const onFilterChange = useCallback(
-    ({ text, ast, errorMessage }: FilterChangeDetails) => {
-      setFilterText(text);
-      setFilterAst(ast);
-      setFilterError(errorMessage);
->>>>>>> 5ea90acc
     },
     [],
   );
